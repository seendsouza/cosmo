import { UserContext } from "@/components/app-provider";
import { EmptyState } from "@/components/empty-state";
import { getDashboardLayout } from "@/components/layout/dashboard-layout";
import { Button } from "@/components/ui/button";
import {
  Dialog,
  DialogContent,
  DialogHeader,
  DialogTitle,
  DialogTrigger,
} from "@/components/ui/dialog";
import {
  DropdownMenu,
  DropdownMenuContent,
  DropdownMenuItem,
  DropdownMenuTrigger,
} from "@/components/ui/dropdown-menu";
import { Input } from "@/components/ui/input";
import { Loader } from "@/components/ui/loader";
import {
  Select,
  SelectContent,
  SelectItem,
  SelectTrigger,
  SelectValue,
} from "@/components/ui/select";
import {
  Table,
  TableBody,
  TableCell,
  TableHead,
  TableHeader,
  TableRow,
} from "@/components/ui/table";
import { useToast } from "@/components/ui/use-toast";
import { SubmitHandler, useZodForm } from "@/hooks/use-form";
import { NextPageWithLayout } from "@/lib/page";
import {
  KeyIcon,
  EllipsisVerticalIcon,
  ExclamationTriangleIcon,
} from "@heroicons/react/24/outline";
import { PlusIcon } from "@radix-ui/react-icons";
import { useMutation, useQuery } from "@tanstack/react-query";
import { EnumStatusCode } from "@wundergraph/cosmo-connect/dist/common_pb";
import {
  createAPIKey,
  deleteAPIKey,
  getAPIKeys,
} from "@wundergraph/cosmo-connect/dist/platform/v1/platform-PlatformService_connectquery";
import { ExpiresAt } from "@wundergraph/cosmo-connect/dist/platform/v1/platform_pb";
import copy from "copy-to-clipboard";
import { format } from "date-fns";
import Link from "next/link";
import {
  Dispatch,
  SetStateAction,
  useContext,
  useEffect,
  useState,
} from "react";
import { FiCheck, FiCopy } from "react-icons/fi";
import { z } from "zod";
import { docsBaseURL } from "@/lib/constants";

const CreateAPIKeyDialog = ({
  setApiKey,
  refresh,
}: {
  setApiKey: Dispatch<SetStateAction<string | undefined>>;
  refresh: () => void;
}) => {
  const user = useContext(UserContext);
  const { toast } = useToast();

  const { mutate, isLoading } = useMutation(createAPIKey.useMutation());

  const expiresOptions = ["Never", "30 days", "6 months", "1 year"];
  const expiresOptionsMappingToEnum: {
    [key: string]: ExpiresAt;
  } = {
    Never: ExpiresAt.NEVER,
    "30 days": ExpiresAt.THIRTY_DAYS,
    "6 months": ExpiresAt.SIX_MONTHS,
    "1 year": ExpiresAt.ONE_YEAR,
  };

  const [expires, setExpires] = useState(expiresOptions[0]);
  const [open, setOpen] = useState(false);

  const createAPIKeyInputSchema = z.object({
    name: z
      .string()
      .trim()
      .min(3, { message: "API key name must be a minimum of 3 characters" })
      .max(50, { message: "API key name must be maximum 50 characters" }),
  });

  type CreateAPIKeyInput = z.infer<typeof createAPIKeyInputSchema>;

  const {
    register,
    formState: { isValid, errors },
    handleSubmit,
    reset,
  } = useZodForm<CreateAPIKeyInput>({
    mode: "onChange",
    schema: createAPIKeyInputSchema,
  });

  const onSubmit: SubmitHandler<CreateAPIKeyInput> = (data) => {
    mutate(
      {
        name: data.name,
        userID: user?.id,
        expires: expiresOptionsMappingToEnum[expires],
      },
      {
        onSuccess: (d) => {
          if (d.response?.code === EnumStatusCode.OK) {
            setApiKey(d.apiKey);
          } else if (d.response?.details) {
            toast({ description: d.response.details, duration: 3000 });
          }
          refresh();
          reset();
        },
        onError: (error) => {
          toast({
            description: "Could not create an API key. Please try again.",
            duration: 3000,
          });
          reset();
        },
      }
    );
    setOpen(false);
  };

  return (
    <Dialog open={open} onOpenChange={setOpen}>
      <DialogTrigger>
        <Button asChild={true} disabled={!user?.roles.includes("admin")}>
          <div className="flex gap-x-2">
            <PlusIcon />
            <span>New API key</span>
          </div>
        </Button>
      </DialogTrigger>
      <DialogContent>
        <DialogHeader>
          <DialogTitle>Create API Key</DialogTitle>
        </DialogHeader>
        <form
          className="mt-4 flex flex-col gap-y-3"
          onSubmit={handleSubmit(onSubmit)}
        >
          <div className="flex flex-col gap-y-2">
            <span className="text-sm font-semibold">Name</span>
            <Input className="w-full" type="text" {...register("name")} />
            {errors.name && (
              <span className="px-2 text-xs text-destructive">
                {errors.name.message}
              </span>
            )}
          </div>
          <div className="flex flex-col gap-y-2">
            <span className="text-sm font-semibold">Expires</span>
            <Select
              value={expires}
              onValueChange={(value) => setExpires(value)}
            >
              <SelectTrigger value={expires} className="w-[200px] lg:w-full">
                <SelectValue aria-label={expires}>{expires}</SelectValue>
              </SelectTrigger>
              <SelectContent>
                {expiresOptions.map((option) => {
                  return (
                    <SelectItem key={option} value={option}>
                      {option}
                    </SelectItem>
                  );
                })}
              </SelectContent>
            </Select>
          </div>
          <Button
            className="mt-2"
            type="submit"
            disabled={!isValid}
            variant="default"
            isLoading={isLoading}
          >
            Generate API key
          </Button>
        </form>
      </DialogContent>
    </Dialog>
  );
};

const DeleteAPIKeyDialog = ({
  apiKeyName,
  refresh,
  open,
  setOpen,
}: {
  apiKeyName: string;
  refresh: () => void;
  open: boolean;
  setOpen: Dispatch<SetStateAction<boolean>>;
}) => {
  const { toast } = useToast();

  const { mutate, isLoading } = useMutation(deleteAPIKey.useMutation());

  const regex = new RegExp(`^${apiKeyName}$`);
  const schema = z.object({
    apiKeyName: z.string().regex(regex, {
      message: "Please enter the api key name as requested.",
    }),
  });

  type DeleteAPIKeyInput = z.infer<typeof schema>;

  const {
    register,
    formState: { isValid, errors },
    handleSubmit,
    reset,
  } = useZodForm<DeleteAPIKeyInput>({
    mode: "onChange",
    schema: schema,
  });

  const onSubmit: SubmitHandler<DeleteAPIKeyInput> = (data) => {
    mutate(
      { name: data.apiKeyName },
      {
        onSuccess: (d) => {
          toast({
            description: d.response?.details || "API key deleted successfully.",
            duration: 3000,
          });
          refresh();
          reset();
        },
        onError: (error) => {
          toast({
            description: "Could not delete an API key. Please try again.",
            duration: 3000,
          });
          reset();
        },
      }
    );
    setOpen(false);
  };

  return (
    <Dialog open={open} onOpenChange={setOpen}>
      <DialogContent>
        <DialogHeader>
          <DialogTitle>Delete API Key</DialogTitle>
        </DialogHeader>
        <form
          className="mt-4 flex flex-col gap-y-3"
          onSubmit={handleSubmit(onSubmit)}
        >
          <div className="flex flex-col gap-y-2">
            <span className="text-sm">
              Are you sure you want to delete this api key? <br />
              Enter <strong>{apiKeyName}</strong> to confirm you want to delete
              this api key.
            </span>
            {/* </div> */}
            <Input
              className="w-full"
              type="text"
              {...register("apiKeyName")}
              autoFocus
            />
            {errors.apiKeyName && (
              <span className="px-2 text-xs text-destructive">
                {errors.apiKeyName.message}
              </span>
            )}
          </div>
          <Button
            className="mt-2"
            type="submit"
            disabled={!isValid}
            variant="destructive"
            isLoading={isLoading}
          >
            Delete API key
          </Button>
        </form>
      </DialogContent>
    </Dialog>
  );
};

const APIKeyCreatedDialog = ({
  open,
  setOpen,
  apiKey,
}: {
  open: boolean;
  setOpen: Dispatch<SetStateAction<boolean>>;
  apiKey: string;
}) => {
  const [copied, setCopied] = useState(false);

  useEffect(() => {
    if (!copied) return;
    const t = setTimeout(() => setCopied(false), 2000);
    return () => clearTimeout(t);
  }, [copied]);

  const copyHandler = (value: string) => {
    copy(value);
    setCopied(true);
  };

  return (
    <Dialog open={open} onOpenChange={setOpen}>
      <DialogContent
        onInteractOutside={(event) => {
          event.preventDefault();
        }}
      >
        <DialogHeader>
          <DialogTitle>API key generated!</DialogTitle>
        </DialogHeader>
        <div className="text-sm">
          <p className="pb-6">
            Make sure to copy your client ID user secret key, we&apos;ll only
            show it to you once.
          </p>
          <div className="flex items-center justify-between gap-4 rounded-md border px-3 py-2">
            <code className="break-all">{apiKey}</code>
            <Button
              asChild={true}
              size="sm"
              variant="secondary"
              onClick={() => copyHandler(apiKey)}
              className="cursor-pointer"
            >
              <div>
                {copied ? (
                  <FiCheck className="text-xs" />
                ) : (
                  <FiCopy className="text-xs" />
                )}
              </div>
            </Button>
          </div>
          <div className="mt-5">
            <Button className="w-full" onClick={() => setOpen(false)}>
              I&apos;ve saved my key
            </Button>
          </div>
        </div>
      </DialogContent>
    </Dialog>
  );
};

export const Empty = () => {
  return (
    <EmptyState
      icon={<KeyIcon />}
      title="Create an API key"
      description={
        <>
          No Api keys found.{" "}
          <a
            target="_blank"
            rel="noreferrer"
            href={docsBaseURL}
            className="text-primary"
          >
            Learn more.
          </a>
        </>
      }
      actions={
        <div className="mt-2">
          <CreateAPIKey />
        </div>
      }
    />
  );
};

export const CreateAPIKey = () => {
  const { refetch } = useQuery(getAPIKeys.useQuery());
  const [apiKey, setApiKey] = useState<string | undefined>();
  const [openApiKeyCreatedDialog, setOpenApiKeyCreatedDialog] = useState(false);

  useEffect(() => {
    if (!apiKey) return;
    setOpenApiKeyCreatedDialog(true);
  }, [apiKey]);

  return (
    <>
      <CreateAPIKeyDialog refresh={refetch} setApiKey={setApiKey} />
      {apiKey && (
        <APIKeyCreatedDialog
          open={openApiKeyCreatedDialog}
          setOpen={setOpenApiKeyCreatedDialog}
          apiKey={apiKey}
        />
      )}
    </>
  );
};

const APIKeysPage: NextPageWithLayout = () => {
  const user = useContext(UserContext);
  const { data, isLoading, error, refetch } = useQuery(getAPIKeys.useQuery());

  const [openDeleteDialog, setOpenDeleteDialog] = useState(false);

  if (isLoading) return <Loader fullscreen />;

  if (error || data.response?.code !== EnumStatusCode.OK)
    return (
      <EmptyState
        icon={<ExclamationTriangleIcon />}
        title="Could not retrieve federated graphs"
        description={
          data?.response?.details || error?.message || "Please try again"
        }
        actions={<Button onClick={() => refetch()}>Retry</Button>}
      />
    );

  const apiKeys = data.apiKeys;

  return (
    <div className="mt-4 flex flex-col gap-y-6">
      {apiKeys.length === 0 ? (
        <Empty />
      ) : (
        <>
          <div className="flex items-center justify-between px-1">
            <div className="flex gap-x-1 break-words text-sm text-muted-foreground">
<<<<<<< HEAD
              <span>View and create API Keys for Wundergraph Cosmo CLI.</span>
              <Link href={docsBaseURL} className="text-primary">
=======
              API keys are used to authenticate the Cosmo CLI for local development or CI/CD.
              <Link
                href="https://docs.wundergraph.com"
                className="text-primary"
              >
>>>>>>> 3d8e2a56
                Learn more
              </Link>
            </div>
            <CreateAPIKey />
          </div>
          <Table>
            <TableHeader>
              <TableRow>
                <TableHead>Name</TableHead>
                <TableHead>Created By</TableHead>
                <TableHead>Expires At</TableHead>
                <TableHead>Created At</TableHead>
                <TableHead>Last Used At</TableHead>
                <TableHead className="flex items-center justify-center">
                  Actions
                </TableHead>
              </TableRow>
            </TableHeader>
            <TableBody>
              <>
                {apiKeys.map(
                  ({ name, createdBy, createdAt, lastUsedAt, expiresAt }) => {
                    return (
                      <TableRow key={name}>
                        <TableCell className="font-medium">{name}</TableCell>
                        <TableCell>{createdBy}</TableCell>
                        <TableCell>
                          {expiresAt
                            ? format(new Date(expiresAt), "MMM dd yyyy, HH:mm")
                            : "Never"}
                        </TableCell>
                        <TableCell>
                          {createdAt
                            ? format(new Date(createdAt), "MMM dd yyyy, HH:mm")
                            : "Never"}
                        </TableCell>
                        <TableCell>
                          {lastUsedAt
                            ? format(new Date(lastUsedAt), "MMM dd yyyy, HH:mm")
                            : "Never"}
                        </TableCell>
                        <TableCell>
                          <DeleteAPIKeyDialog
                            apiKeyName={name}
                            refresh={refetch}
                            open={openDeleteDialog}
                            setOpen={setOpenDeleteDialog}
                          />
                          <DropdownMenu>
                            <div className="flex justify-center">
                              <DropdownMenuTrigger asChild>
                                <Button variant="ghost" size="icon">
                                  <EllipsisVerticalIcon className="h-4 w-4" />
                                </Button>
                              </DropdownMenuTrigger>
                            </div>
                            <DropdownMenuContent align="end">
                              <DropdownMenuItem
                                disabled={!user?.roles.includes("admin")}
                                onClick={() => setOpenDeleteDialog(true)}
                              >
                                Delete
                              </DropdownMenuItem>
                            </DropdownMenuContent>
                          </DropdownMenu>
                        </TableCell>
                      </TableRow>
                    );
                  }
                )}
              </>
            </TableBody>
          </Table>
        </>
      )}
    </div>
  );
};

APIKeysPage.getLayout = (page) => {
  return getDashboardLayout(
    page,
    "API Keys",
    "Manage all the API keys of your organization"
  );
};

export default APIKeysPage;<|MERGE_RESOLUTION|>--- conflicted
+++ resolved
@@ -448,16 +448,8 @@
         <>
           <div className="flex items-center justify-between px-1">
             <div className="flex gap-x-1 break-words text-sm text-muted-foreground">
-<<<<<<< HEAD
-              <span>View and create API Keys for Wundergraph Cosmo CLI.</span>
+              <span>API keys are used to authenticate the Cosmo CLI for local development or CI/CD.</span>
               <Link href={docsBaseURL} className="text-primary">
-=======
-              API keys are used to authenticate the Cosmo CLI for local development or CI/CD.
-              <Link
-                href="https://docs.wundergraph.com"
-                className="text-primary"
-              >
->>>>>>> 3d8e2a56
                 Learn more
               </Link>
             </div>
