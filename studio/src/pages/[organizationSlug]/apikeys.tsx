import { UserContext } from "@/components/app-provider";
import { EmptyState } from "@/components/empty-state";
import { getDashboardLayout } from "@/components/layout/dashboard-layout";
import { Button } from "@/components/ui/button";
import {
  Dialog,
  DialogContent,
  DialogHeader,
  DialogTitle,
  DialogTrigger,
} from "@/components/ui/dialog";
import {
  DropdownMenu,
  DropdownMenuContent,
  DropdownMenuItem,
  DropdownMenuTrigger,
} from "@/components/ui/dropdown-menu";
import { Input } from "@/components/ui/input";
import { Loader } from "@/components/ui/loader";
import {
  Select,
  SelectContent,
  SelectItem,
  SelectTrigger,
  SelectValue,
} from "@/components/ui/select";
import {
  Table,
  TableBody,
  TableCell,
  TableHead,
  TableHeader,
  TableRow,
} from "@/components/ui/table";
import { useToast } from "@/components/ui/use-toast";
import { SubmitHandler, useZodForm } from "@/hooks/use-form";
import { NextPageWithLayout } from "@/lib/page";
import {
  KeyIcon,
  EllipsisVerticalIcon,
  ExclamationTriangleIcon,
} from "@heroicons/react/24/outline";
import { PlusIcon } from "@radix-ui/react-icons";
import { useMutation, useQuery } from "@tanstack/react-query";
import { EnumStatusCode } from "@wundergraph/cosmo-connect/dist/common_pb";
import {
  createAPIKey,
  deleteAPIKey,
  getAPIKeys,
} from "@wundergraph/cosmo-connect/dist/platform/v1/platform-PlatformService_connectquery";
import { ExpiresAt } from "@wundergraph/cosmo-connect/dist/platform/v1/platform_pb";
import copy from "copy-to-clipboard";
import { format } from "date-fns";
import Link from "next/link";
import {
  Dispatch,
  SetStateAction,
  useContext,
  useEffect,
  useState,
} from "react";
import { FiCheck, FiCopy } from "react-icons/fi";
import { z } from "zod";
import { docsBaseURL } from "@/lib/constants";

const CreateAPIKeyDialog = ({
  setApiKey,
  refresh,
}: {
  setApiKey: Dispatch<SetStateAction<string | undefined>>;
  refresh: () => void;
}) => {
  const user = useContext(UserContext);
  const { toast } = useToast();

  const { mutate, isLoading } = useMutation(createAPIKey.useMutation());

  const expiresOptions = ["Never", "30 days", "6 months", "1 year"];
  const expiresOptionsMappingToEnum: {
    [key: string]: ExpiresAt;
  } = {
    Never: ExpiresAt.NEVER,
    "30 days": ExpiresAt.THIRTY_DAYS,
    "6 months": ExpiresAt.SIX_MONTHS,
    "1 year": ExpiresAt.ONE_YEAR,
  };

  const [expires, setExpires] = useState(expiresOptions[0]);
  const [open, setOpen] = useState(false);

  const createAPIKeyInputSchema = z.object({
    name: z
      .string()
      .trim()
      .min(3, { message: "API key name must be a minimum of 3 characters" })
      .max(50, { message: "API key name must be maximum 50 characters" }),
  });

  type CreateAPIKeyInput = z.infer<typeof createAPIKeyInputSchema>;

  const {
    register,
    formState: { isValid, errors },
    handleSubmit,
    reset,
  } = useZodForm<CreateAPIKeyInput>({
    mode: "onChange",
    schema: createAPIKeyInputSchema,
  });

  const onSubmit: SubmitHandler<CreateAPIKeyInput> = (data) => {
    mutate(
      {
        name: data.name,
        userID: user?.id,
        expires: expiresOptionsMappingToEnum[expires],
      },
      {
        onSuccess: (d) => {
          if (d.response?.code === EnumStatusCode.OK) {
            setApiKey(d.apiKey);
          } else if (d.response?.details) {
            toast({ description: d.response.details, duration: 3000 });
          }
          refresh();
          reset();
        },
        onError: (error) => {
          toast({
            description: "Could not create an API key. Please try again.",
            duration: 3000,
          });
          reset();
        },
      }
    );
    setOpen(false);
  };

  return (
    <Dialog open={open} onOpenChange={setOpen}>
      <DialogTrigger>
        <Button asChild={true} disabled={!user?.roles.includes("admin")}>
          <div className="flex gap-x-2">
            <PlusIcon />
            <span>New API key</span>
          </div>
        </Button>
      </DialogTrigger>
      <DialogContent>
        <DialogHeader>
          <DialogTitle>Create API Key</DialogTitle>
        </DialogHeader>
        <form
          className="mt-4 flex flex-col gap-y-3"
          onSubmit={handleSubmit(onSubmit)}
        >
          <div className="flex flex-col gap-y-2">
            <span className="text-sm font-semibold">Name</span>
            <Input className="w-full" type="text" {...register("name")} />
            {errors.name && (
              <span className="px-2 text-xs text-destructive">
                {errors.name.message}
              </span>
            )}
          </div>
          <div className="flex flex-col gap-y-2">
            <span className="text-sm font-semibold">Expires</span>
            <Select
              value={expires}
              onValueChange={(value) => setExpires(value)}
            >
              <SelectTrigger value={expires} className="w-[200px] lg:w-full">
                <SelectValue aria-label={expires}>{expires}</SelectValue>
              </SelectTrigger>
              <SelectContent>
                {expiresOptions.map((option) => {
                  return (
                    <SelectItem key={option} value={option}>
                      {option}
                    </SelectItem>
                  );
                })}
              </SelectContent>
            </Select>
          </div>
          <Button
            className="mt-2"
            type="submit"
            disabled={!isValid}
            variant="default"
            isLoading={isLoading}
          >
            Generate API key
          </Button>
        </form>
      </DialogContent>
    </Dialog>
  );
};

const DeleteAPIKeyDialog = ({
  apiKeyName,
  refresh,
  open,
  setOpen,
}: {
  apiKeyName: string;
  refresh: () => void;
  open: boolean;
  setOpen: Dispatch<SetStateAction<boolean>>;
}) => {
  const { toast } = useToast();

  const { mutate, isLoading } = useMutation(deleteAPIKey.useMutation());

  const regex = new RegExp(`^${apiKeyName}$`);
  const schema = z.object({
    apiKeyName: z.string().regex(regex, {
      message: "Please enter the api key name as requested.",
    }),
  });

  type DeleteAPIKeyInput = z.infer<typeof schema>;

  const {
    register,
    formState: { isValid, errors },
    handleSubmit,
    reset,
  } = useZodForm<DeleteAPIKeyInput>({
    mode: "onChange",
    schema: schema,
  });

  const onSubmit: SubmitHandler<DeleteAPIKeyInput> = (data) => {
    mutate(
      { name: data.apiKeyName },
      {
        onSuccess: (d) => {
          toast({
            description: d.response?.details || "API key deleted successfully.",
            duration: 3000,
          });
          refresh();
          reset();
        },
        onError: (error) => {
          toast({
            description: "Could not delete an API key. Please try again.",
            duration: 3000,
          });
          reset();
        },
      }
    );
    setOpen(false);
  };

  return (
    <Dialog open={open} onOpenChange={setOpen}>
      <DialogContent>
        <DialogHeader>
          <DialogTitle>Delete API Key</DialogTitle>
        </DialogHeader>
        <form
          className="mt-4 flex flex-col gap-y-3"
          onSubmit={handleSubmit(onSubmit)}
        >
          <div className="flex flex-col gap-y-2">
            <span className="text-sm">
              Are you sure you want to delete this api key? <br />
              Enter <strong>{apiKeyName}</strong> to confirm you want to delete
              this api key.
            </span>
            {/* </div> */}
            <Input
              className="w-full"
              type="text"
              {...register("apiKeyName")}
              autoFocus
            />
            {errors.apiKeyName && (
              <span className="px-2 text-xs text-destructive">
                {errors.apiKeyName.message}
              </span>
            )}
          </div>
          <Button
            className="mt-2"
            type="submit"
            disabled={!isValid}
            variant="destructive"
            isLoading={isLoading}
          >
            Delete API key
          </Button>
        </form>
      </DialogContent>
    </Dialog>
  );
};

const APIKeyCreatedDialog = ({
  open,
  setOpen,
  apiKey,
}: {
  open: boolean;
  setOpen: Dispatch<SetStateAction<boolean>>;
  apiKey: string;
}) => {
  const [copied, setCopied] = useState(false);

  useEffect(() => {
    if (!copied) return;
    const t = setTimeout(() => setCopied(false), 2000);
    return () => clearTimeout(t);
  }, [copied]);

  const copyHandler = (value: string) => {
    copy(value);
    setCopied(true);
  };

  return (
    <Dialog open={open} onOpenChange={setOpen}>
      <DialogContent
        onInteractOutside={(event) => {
          event.preventDefault();
        }}
      >
        <DialogHeader>
          <DialogTitle>API key generated!</DialogTitle>
        </DialogHeader>
        <div className="text-sm">
          <p className="pb-6">
            Make sure to copy your client ID user secret key, we&apos;ll only
            show it to you once.
          </p>
          <div className="flex items-center justify-between gap-4 rounded-md border px-3 py-2">
            <code className="break-all">{apiKey}</code>
            <Button
              asChild={true}
              size="sm"
              variant="secondary"
              onClick={() => copyHandler(apiKey)}
              className="cursor-pointer"
            >
              <div>
                {copied ? (
                  <FiCheck className="text-xs" />
                ) : (
                  <FiCopy className="text-xs" />
                )}
              </div>
            </Button>
          </div>
          <div className="mt-5">
            <Button className="w-full" onClick={() => setOpen(false)}>
              I&apos;ve saved my key
            </Button>
          </div>
        </div>
      </DialogContent>
    </Dialog>
  );
};

export const Empty = ({
  apiKey,
  setApiKey,
  open,
  setOpen,
}: {
  apiKey: string | undefined;
  setApiKey: Dispatch<SetStateAction<string | undefined>>;
  open: boolean;
  setOpen: Dispatch<SetStateAction<boolean>>;
}) => {
  return (
    <EmptyState
      icon={<KeyIcon />}
      title="Create an API key"
      description={
        <>
          No Api keys found.{" "}
          <a
            target="_blank"
            rel="noreferrer"
            href={docsBaseURL}
            className="text-primary"
          >
            Learn more.
          </a>
        </>
      }
      actions={
        <div className="mt-2">
          <CreateAPIKey
            apiKey={apiKey}
            setApiKey={setApiKey}
            open={open}
            setOpen={setOpen}
          />
        </div>
      }
    />
  );
};

export const CreateAPIKey = ({
  apiKey,
  setApiKey,
  open,
  setOpen,
}: {
  apiKey: string | undefined;
  setApiKey: Dispatch<SetStateAction<string | undefined>>;
  open: boolean;
  setOpen: Dispatch<SetStateAction<boolean>>;
}) => {
  const { refetch } = useQuery(getAPIKeys.useQuery());

  useEffect(() => {
    if (!apiKey) return;
    setOpen(true);
  }, [apiKey, setOpen]);

  return (
    <>
      <CreateAPIKeyDialog refresh={refetch} setApiKey={setApiKey} />
      {apiKey && (
        <APIKeyCreatedDialog open={open} setOpen={setOpen} apiKey={apiKey} />
      )}
    </>
  );
};

const APIKeysPage: NextPageWithLayout = () => {
  const user = useContext(UserContext);
  const { data, isLoading, error, refetch } = useQuery(getAPIKeys.useQuery());

  const [openDeleteDialog, setOpenDeleteDialog] = useState(false);
  const [apiKey, setApiKey] = useState<string | undefined>();
  const [openApiKeyCreatedDialog, setOpenApiKeyCreatedDialog] = useState(false);

  useEffect(() => {
    if (!openApiKeyCreatedDialog) setApiKey(undefined);
  }, [openApiKeyCreatedDialog, setApiKey]);

  if (isLoading) return <Loader fullscreen />;

  if (error || data.response?.code !== EnumStatusCode.OK)
    return (
      <EmptyState
        icon={<ExclamationTriangleIcon />}
        title="Could not retrieve federated graphs"
        description={
          data?.response?.details || error?.message || "Please try again"
        }
        actions={<Button onClick={() => refetch()}>Retry</Button>}
      />
    );

  const apiKeys = data.apiKeys;

  return (
    <div className="mt-4 flex flex-col gap-y-6">
      {apiKeys.length === 0 ? (
        <Empty
          apiKey={apiKey}
          setApiKey={setApiKey}
          open={openApiKeyCreatedDialog}
          setOpen={setOpenApiKeyCreatedDialog}
        />
      ) : (
        <>
          <div className="flex items-center justify-between px-1">
            <div className="flex gap-x-1 break-words text-sm text-muted-foreground">
<<<<<<< HEAD
              <span>API keys are used to authenticate the Cosmo CLI for local development or CI/CD.</span>
              <Link href={docsBaseURL} className="text-primary">
=======
              API keys are used to authenticate the Cosmo CLI for local
              development or CI/CD.
              <Link
                href="https://docs.wundergraph.com"
                className="text-primary"
              >
>>>>>>> 80a6e053
                Learn more
              </Link>
            </div>
            <CreateAPIKey
              apiKey={apiKey}
              setApiKey={setApiKey}
              open={openApiKeyCreatedDialog}
              setOpen={setOpenApiKeyCreatedDialog}
            />
          </div>
          <Table>
            <TableHeader>
              <TableRow>
                <TableHead>Name</TableHead>
                <TableHead>Created By</TableHead>
                <TableHead>Expires At</TableHead>
                <TableHead>Created At</TableHead>
                <TableHead>Last Used At</TableHead>
                <TableHead className="flex items-center justify-center">
                  Actions
                </TableHead>
              </TableRow>
            </TableHeader>
            <TableBody>
              <>
                {apiKeys.map(
                  ({ name, createdBy, createdAt, lastUsedAt, expiresAt }) => {
                    return (
                      <TableRow key={name}>
                        <TableCell className="font-medium">{name}</TableCell>
                        <TableCell>{createdBy}</TableCell>
                        <TableCell>
                          {expiresAt
                            ? format(new Date(expiresAt), "MMM dd yyyy, HH:mm")
                            : "Never"}
                        </TableCell>
                        <TableCell>
                          {createdAt
                            ? format(new Date(createdAt), "MMM dd yyyy, HH:mm")
                            : "Never"}
                        </TableCell>
                        <TableCell>
                          {lastUsedAt
                            ? format(new Date(lastUsedAt), "MMM dd yyyy, HH:mm")
                            : "Never"}
                        </TableCell>
                        <TableCell>
                          <DeleteAPIKeyDialog
                            apiKeyName={name}
                            refresh={refetch}
                            open={openDeleteDialog}
                            setOpen={setOpenDeleteDialog}
                          />
                          <DropdownMenu>
                            <div className="flex justify-center">
                              <DropdownMenuTrigger asChild>
                                <Button variant="ghost" size="icon">
                                  <EllipsisVerticalIcon className="h-4 w-4" />
                                </Button>
                              </DropdownMenuTrigger>
                            </div>
                            <DropdownMenuContent align="end">
                              <DropdownMenuItem
                                disabled={!user?.roles.includes("admin")}
                                onClick={() => setOpenDeleteDialog(true)}
                              >
                                Delete
                              </DropdownMenuItem>
                            </DropdownMenuContent>
                          </DropdownMenu>
                        </TableCell>
                      </TableRow>
                    );
                  }
                )}
              </>
            </TableBody>
          </Table>
        </>
      )}
    </div>
  );
};

APIKeysPage.getLayout = (page) => {
  return getDashboardLayout(
    page,
    "API Keys",
    "Manage all the API keys of your organization"
  );
};

export default APIKeysPage;<|MERGE_RESOLUTION|>--- conflicted
+++ resolved
@@ -478,17 +478,11 @@
         <>
           <div className="flex items-center justify-between px-1">
             <div className="flex gap-x-1 break-words text-sm text-muted-foreground">
-<<<<<<< HEAD
-              <span>API keys are used to authenticate the Cosmo CLI for local development or CI/CD.</span>
+              <span>
+                API keys are used to authenticate the Cosmo CLI for local
+                development or CI/CD.
+              </span>
               <Link href={docsBaseURL} className="text-primary">
-=======
-              API keys are used to authenticate the Cosmo CLI for local
-              development or CI/CD.
-              <Link
-                href="https://docs.wundergraph.com"
-                className="text-primary"
-              >
->>>>>>> 80a6e053
                 Learn more
               </Link>
             </div>
